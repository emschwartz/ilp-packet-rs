--- conflicted
+++ resolved
@@ -16,15 +16,10 @@
 hex = { version = "0.4.0", default-features = false }
 interledger = { path = "../interledger", version = "^0.4.1-alpha.1", default-features = false, features = ["node"] }
 lazy_static = { version = "1.4.0", default-features = false }
-<<<<<<< HEAD
 metrics = { version = "0.12.0", default-features = false, features = ["std"] }
 metrics-core = { version = "0.5.1", default-features = false }
 metrics-runtime = { version = "0.12.0", default-features = false, features = ["metrics-observer-prometheus"] }
-ring = { version = "0.14.6", default-features = false }
-=======
-log = { version = "0.4.8", default-features = false }
 ring = { version = "0.16.9", default-features = false }
->>>>>>> fa59e321
 serde = { version = "1.0.101", default-features = false }
 tokio = { version = "0.1.22", default-features = false }
 tracing = { version = "0.1.9", default-features = true, features = ["log"] }
