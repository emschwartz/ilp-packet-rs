--- conflicted
+++ resolved
@@ -102,14 +102,10 @@
     }
 }
 
-<<<<<<< HEAD
+impl IldcpResponse {
+
     pub fn client_address(&self) -> Address {
         self.ilp_address.clone()
-=======
-impl IldcpResponse {
-    pub fn client_address(&self) -> &[u8] {
-        (&self.buffer[..]).peek_var_octet_string().unwrap()
->>>>>>> 9f620c90
     }
 
     pub fn asset_scale(&self) -> u8 {
