--- conflicted
+++ resolved
@@ -164,14 +164,9 @@
     }
 
     /// Returns the last part (right-most '.' separated segment) of the ILP Address.
-<<<<<<< HEAD
-    pub fn last(&self) -> &str {
-        self.segments().rev().next().unwrap_or("")
-=======
     /// Addresses are guaranteed at least one segment (in addition to the scheme).
     pub fn last(&self) -> &str {
         self.segments().rev().next().unwrap()
->>>>>>> 56171698
     }
 
     /// Suffixes the ILP Address with the provided suffix. Includes a '.' separator
@@ -312,16 +307,8 @@
     #[test]
     fn test_segments() {
         let addr = Address::from_str("test.alice.1234.5789").unwrap();
-<<<<<<< HEAD
-        let expected = ["test", "alice", "1234", "5789"];
-        let segments = addr.segments();
-        for (a, b) in segments.zip(&expected) {
-            assert_eq!(a, *b);
-        }
-=======
         let expected = vec!["test", "alice", "1234", "5789"];
         assert!(addr.segments().eq(expected));
->>>>>>> 56171698
     }
 
     #[test]
