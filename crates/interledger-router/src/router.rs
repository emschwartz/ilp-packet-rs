use super::RouterStore;
use bytes::Bytes;
use futures::{future::err, Future};
use interledger_packet::{ErrorCode, RejectBuilder};
use interledger_service::*;
use std::str;

/// # Interledger Router
///
/// The `Router` implements an incoming service and includes an outgoing service.
/// It determines the next account to forward to and passes it on.
/// Both incoming and outgoing services can respond to requests but many just pass the request on.
/// The `Router` requires a `RouterStore`, which keeps track of the entire routing table. Once the `Router` receives a Prepare, it checks its destination and if it finds it in the routing table
///
/// The router implements the IncomingService trait and uses the routing table
/// to determine the `to` (or "next hop") Account for the given request.
///
/// Note that the router does **not**:
///   - apply exchange rates or fees to the Prepare packet
///   - adjust account balances
///   - reduce the Prepare packet's expiry
///
/// That is done by OutgoingServices.

#[derive(Clone)]
pub struct Router<S, O> {
    store: S,
    next: O,
}

impl<S, O> Router<S, O>
where
    S: RouterStore,
    O: OutgoingService<S::Account>,
{
    pub fn new(store: S, next: O) -> Self {
        Router { store, next }
    }
}

impl<S, O> IncomingService<S::Account> for Router<S, O>
where
    S: RouterStore,
    O: OutgoingService<S::Account> + Clone + Send + 'static,
{
    type Future = BoxedIlpFuture;

<<<<<<< HEAD
    fn handle_request(&mut self, request: IncomingRequest<T::Account>) -> Self::Future {
        let destination = request.prepare.destination();
        let mut next_hop: Option<<T::Account as Account>::AccountId> = None;
        let routing_table = self.store.routing_table();

        // Check if we have a direct path for that account or if we need to scan through the routing table
        let dest: &[u8] = destination.as_ref();
        if let Some(account_id) = routing_table.get(dest) {
            debug!(
=======
    /// Figures out the next node to pass the received Prepare packet to.
    ///
    /// Firstly, it checks if there is a direct path for that account and use that.
    /// If not it scans through the routing table and checks if the route prefix matches
    /// the prepare packet's destination or if it's a catch-all address (i.e. empty prefix)
    fn handle_request(&mut self, request: IncomingRequest<S::Account>) -> Self::Future {
        let destination = Bytes::from(request.prepare.destination());
        let mut next_hop = None;
        let routing_table = self.store.routing_table();

        // Check if we have a direct path for that account or if we need to scan through the routing table
        if let Some(account_id) = routing_table.get(&destination) {
            trace!(
>>>>>>> 9f620c90
                "Found direct route for address: \"{}\". Account: {}",
                destination, account_id
            );
            next_hop = Some(*account_id);
        } else if !routing_table.is_empty() {
            let mut matching_prefix = Bytes::new();
            for route in self.store.routing_table() {
                trace!(
                    "Checking route: \"{}\" -> {}",
                    str::from_utf8(&route.0[..]).unwrap_or("<not utf8>"),
                    route.1
                );
                // Check if the route prefix matches or is empty (meaning it's a catch-all address)
                if (route.0.is_empty() || dest.starts_with(&route.0[..]))
                    && route.0.len() >= matching_prefix.len()
                {
                    next_hop.replace(route.1);
                    matching_prefix = route.0;
                }
            }
            if let Some(account_id) = next_hop {
                trace!(
                    "Found matching route for address: \"{}\". Prefix: \"{}\", account: {}",
                    destination,
                    str::from_utf8(&matching_prefix[..]).unwrap_or("<not utf8>"),
                    account_id,
                );
            }
        } else {
            error!("Unable to route request because routing table is empty");
        }

        if let Some(account_id) = next_hop {
            let mut next = self.next.clone();
            Box::new(
                self.store
                    .get_accounts(vec![account_id])
                    .map_err(move |_| {
                        error!("No record found for account: {}", account_id);
                        RejectBuilder {
                            code: ErrorCode::F02_UNREACHABLE,
                            message: &[],
                            triggered_by: None,
                            data: &[],
                        }
                        .build()
                    })
                    .and_then(move |mut accounts| {
                        let request = request.into_outgoing(accounts.remove(0));
                        next.send_request(request)
                    }),
            )
        } else {
            error!("No route found for request: {:?}", request);
            Box::new(err(RejectBuilder {
                code: ErrorCode::F02_UNREACHABLE,
                message: &[],
                triggered_by: None,
                data: &[],
            }
            .build()))
        }
    }
}

#[cfg(test)]
mod tests {
    use super::*;
    use futures::future::ok;
    use hashbrown::HashMap;
    use interledger_packet::{Address, FulfillBuilder, PrepareBuilder};
    use interledger_service::outgoing_service_fn;
    use parking_lot::Mutex;
    use std::iter::FromIterator;
    use std::str::FromStr;
    use std::sync::Arc;
    use std::time::UNIX_EPOCH;

    #[derive(Debug, Clone)]
    struct TestAccount(u64);

    impl Account for TestAccount {
        type AccountId = u64;
        fn id(&self) -> u64 {
            self.0
        }
    }

    #[derive(Clone)]
    struct TestStore {
        routes: HashMap<Bytes, u64>,
    }

    impl AccountStore for TestStore {
        type Account = TestAccount;

        fn get_accounts(
            &self,
            account_ids: Vec<<<Self as AccountStore>::Account as Account>::AccountId>,
        ) -> Box<Future<Item = Vec<TestAccount>, Error = ()> + Send> {
            Box::new(ok(account_ids.into_iter().map(TestAccount).collect()))
        }
    }

    impl RouterStore for TestStore {
        fn routing_table(&self) -> HashMap<Bytes, u64> {
            self.routes.clone()
        }
    }

    #[test]
    fn empty_routing_table() {
        let mut router = Router::new(
            TestStore {
                routes: HashMap::new(),
            },
            outgoing_service_fn(|_| {
                Ok(FulfillBuilder {
                    fulfillment: &[0; 32],
                    data: &[],
                }
                .build())
            }),
        );

        let result = router
            .handle_request(IncomingRequest {
                from: TestAccount(0),
                prepare: PrepareBuilder {
                    destination: Address::from_str("example.destination").unwrap(),
                    amount: 100,
                    execution_condition: &[1; 32],
                    expires_at: UNIX_EPOCH,
                    data: &[],
                }
                .build(),
            })
            .wait();
        assert!(result.is_err());
    }

    #[test]
    fn no_route() {
        let mut router = Router::new(
            TestStore {
                routes: HashMap::from_iter(vec![(Bytes::from("example.other"), 1)].into_iter()),
            },
            outgoing_service_fn(|_| {
                Ok(FulfillBuilder {
                    fulfillment: &[0; 32],
                    data: &[],
                }
                .build())
            }),
        );

        let result = router
            .handle_request(IncomingRequest {
                from: TestAccount(0),
                prepare: PrepareBuilder {
                    destination: Address::from_str("example.destination").unwrap(),
                    amount: 100,
                    execution_condition: &[1; 32],
                    expires_at: UNIX_EPOCH,
                    data: &[],
                }
                .build(),
            })
            .wait();
        assert!(result.is_err());
    }

    #[test]
    fn finds_exact_route() {
        let mut router = Router::new(
            TestStore {
                routes: HashMap::from_iter(
                    vec![(Bytes::from("example.destination"), 1)].into_iter(),
                ),
            },
            outgoing_service_fn(|_| {
                Ok(FulfillBuilder {
                    fulfillment: &[0; 32],
                    data: &[],
                }
                .build())
            }),
        );

        let result = router
            .handle_request(IncomingRequest {
                from: TestAccount(0),
                prepare: PrepareBuilder {
                    destination: Address::from_str("example.destination").unwrap(),
                    amount: 100,
                    execution_condition: &[1; 32],
                    expires_at: UNIX_EPOCH,
                    data: &[],
                }
                .build(),
            })
            .wait();
        assert!(result.is_ok());
    }

    #[test]
    fn catch_all_route() {
        let mut router = Router::new(
            TestStore {
                routes: HashMap::from_iter(vec![(Bytes::from(""), 0)].into_iter()),
            },
            outgoing_service_fn(|_| {
                Ok(FulfillBuilder {
                    fulfillment: &[0; 32],
                    data: &[],
                }
                .build())
            }),
        );

        let result = router
            .handle_request(IncomingRequest {
                from: TestAccount(0),
                prepare: PrepareBuilder {
                    destination: Address::from_str("example.destination").unwrap(),
                    amount: 100,
                    execution_condition: &[1; 32],
                    expires_at: UNIX_EPOCH,
                    data: &[],
                }
                .build(),
            })
            .wait();
        assert!(result.is_ok());
    }

    #[test]
    fn finds_matching_prefix() {
        let mut router = Router::new(
            TestStore {
                routes: HashMap::from_iter(vec![(Bytes::from("example."), 1)].into_iter()),
            },
            outgoing_service_fn(|_| {
                Ok(FulfillBuilder {
                    fulfillment: &[0; 32],
                    data: &[],
                }
                .build())
            }),
        );

        let result = router
            .handle_request(IncomingRequest {
                from: TestAccount(0),
                prepare: PrepareBuilder {
                    destination: Address::from_str("example.destination").unwrap(),
                    amount: 100,
                    execution_condition: &[1; 32],
                    expires_at: UNIX_EPOCH,
                    data: &[],
                }
                .build(),
            })
            .wait();
        assert!(result.is_ok());
    }

    #[test]
    fn finds_longest_matching_prefix() {
        let to: Arc<Mutex<Option<TestAccount>>> = Arc::new(Mutex::new(None));
        let to_clone = to.clone();
        let mut router = Router::new(
            TestStore {
                routes: HashMap::from_iter(
                    vec![
                        (Bytes::from(""), 0),
                        (Bytes::from("example.destination"), 2),
                        (Bytes::from("example."), 1),
                    ]
                    .into_iter(),
                ),
            },
            outgoing_service_fn(move |request: OutgoingRequest<TestAccount>| {
                *to_clone.lock() = Some(request.to.clone());

                Ok(FulfillBuilder {
                    fulfillment: &[0; 32],
                    data: &[],
                }
                .build())
            }),
        );

        let result = router
            .handle_request(IncomingRequest {
                from: TestAccount(0),
                prepare: PrepareBuilder {
                    destination: Address::from_str("example.destination").unwrap(),
                    amount: 100,
                    execution_condition: &[1; 32],
                    expires_at: UNIX_EPOCH,
                    data: &[],
                }
                .build(),
            })
            .wait();
        assert!(result.is_ok());
        assert_eq!(to.lock().take().unwrap().0, 2);
    }
}<|MERGE_RESOLUTION|>--- conflicted
+++ resolved
@@ -45,31 +45,21 @@
 {
     type Future = BoxedIlpFuture;
 
-<<<<<<< HEAD
-    fn handle_request(&mut self, request: IncomingRequest<T::Account>) -> Self::Future {
-        let destination = request.prepare.destination();
-        let mut next_hop: Option<<T::Account as Account>::AccountId> = None;
-        let routing_table = self.store.routing_table();
-
-        // Check if we have a direct path for that account or if we need to scan through the routing table
-        let dest: &[u8] = destination.as_ref();
-        if let Some(account_id) = routing_table.get(dest) {
-            debug!(
-=======
     /// Figures out the next node to pass the received Prepare packet to.
     ///
     /// Firstly, it checks if there is a direct path for that account and use that.
     /// If not it scans through the routing table and checks if the route prefix matches
     /// the prepare packet's destination or if it's a catch-all address (i.e. empty prefix)
     fn handle_request(&mut self, request: IncomingRequest<S::Account>) -> Self::Future {
-        let destination = Bytes::from(request.prepare.destination());
+        let destination = request.prepare.destination();
         let mut next_hop = None;
         let routing_table = self.store.routing_table();
 
-        // Check if we have a direct path for that account or if we need to scan through the routing table
-        if let Some(account_id) = routing_table.get(&destination) {
+        // Check if we have a direct path for that account or if we need to scan
+        // through the routing table
+        let dest: &[u8] = destination.as_ref();
+        if let Some(account_id) = routing_table.get(dest) {
             trace!(
->>>>>>> 9f620c90
                 "Found direct route for address: \"{}\". Account: {}",
                 destination, account_id
             );
